from typing import Sequence
from typing import Tuple

import torch
import torch.nn as nn

from nam.models.featurenn import FeatureNN, MultiFeatureNN
from torch.nn import MultiheadAttention


class NAM(torch.nn.Module):

    def __init__(
            self,
            num_inputs: int,
            num_units: list,
            hidden_sizes: list,
            dropout: float,
            feature_dropout: float,
            embed_dim: int,
    ) -> None:
        super(NAM, self).__init__()
        assert len(num_units) == num_inputs
        self.num_inputs = num_inputs
        self.num_units = num_units
        self.hidden_sizes = hidden_sizes
        self.dropout = dropout
        self.feature_dropout = feature_dropout
        self.embed_dim = embed_dim

        self.dropout_layer = nn.Dropout(p=self.feature_dropout)
        ## Builds the FeatureNNs on the first call.
        self.feature_nns = nn.ModuleList([
            FeatureNN(
                input_shape=embed_dim,
                num_units=self.num_units[i],
                dropout=self.dropout, feature_num=i,
                hidden_sizes=self.hidden_sizes
            )
            for i in range(num_inputs)
        ])

<<<<<<< HEAD
        self.multihead_attn_before = nn.MultiheadAttention(embed_dim, 1, batch_first=True)
        self.multihead_attn_after = nn.MultiheadAttention(embed_dim, 1, batch_first=True)
=======
        self.multihead_attn_before = nn.MultiheadAttention(num_inputs + 1, 1, batch_first=True)
        self.multihead_attn_after = nn.MultiheadAttention(num_inputs + 1, 1, batch_first=True)
>>>>>>> ae8f47f8

        self._bias = torch.nn.Parameter(data=torch.zeros(1))

    def calc_outputs(self, inputs: torch.Tensor) -> Sequence[torch.Tensor]:
        """Returns the output computed by each feature net."""
        return [self.feature_nns[i](inputs[:, i]) for i in range(self.num_inputs)]

    def attention_forward(self, inputs, att_module):    
        attn_output, attn_output_weights = att_module(inputs, inputs, inputs)
        return attn_output

    def forward(self, inputs: torch.Tensor) -> Tuple[torch.Tensor, torch.Tensor]:
        # query_before = self.query_proj_before(inputs)
        att_before_flag = True
        if att_before_flag:
            inputs = self.attention_forward(inputs, self.multihead_attn_before)

        individual_outputs = self.calc_outputs(inputs)
        conc_out = torch.cat(individual_outputs, dim=-1)
        dropout_out = self.dropout_layer(conc_out)

        att_after_flag = False
        if att_after_flag:
            dropout_out = self.attention_forward(dropout_out, self.multihead_attn_after)
<<<<<<< HEAD

=======
>>>>>>> ae8f47f8
        out = torch.sum(dropout_out, dim=-1)
        return out + self._bias, dropout_out


class MultiTaskNAM(torch.nn.Module):

    def __init__(
            self,
            num_inputs: list,
            num_units: int,
            num_subnets: int,
            num_tasks: int,
            hidden_sizes: list,
            dropout: float,
            feature_dropout: float
    ) -> None:
        super(MultiTaskNAM, self).__init__()

        assert len(num_units) == num_inputs
        self.num_inputs = num_inputs
        self.num_units = num_units
        self.num_subnets = num_subnets
        self.num_tasks = num_tasks
        self.hidden_sizes = hidden_sizes
        self.dropout = dropout
        self.feature_dropout = feature_dropout
        self.dropout_layer = nn.Dropout(p=self.feature_dropout)
        ## Builds the FeatureNNs on the first call.
        self.feature_nns = nn.ModuleList([
            MultiFeatureNN(
                input_shape=1,
                feature_num=i,
                num_units=self.num_units[i],
                num_subnets=self.num_subnets,
                num_tasks=self.num_tasks,
                dropout=self.dropout,
                hidden_sizes=self.hidden_sizes
            )
            for i in range(self.num_inputs)
        ])

        self.multihead_attn_before = nn.MultiheadAttention(num_inputs + 1, 1)
        self.multihead_attn_after = nn.MultiheadAttention(num_inputs + 1, 1)

        self._bias = torch.nn.Parameter(data=torch.zeros(1, self.num_tasks))

    def calc_outputs(self, inputs: torch.Tensor) -> Sequence[torch.Tensor]:
        """Returns the output computed by each feature net."""
        return [self.feature_nns[i](inputs[:, i]) for i in range(self.num_inputs)]

    def attention_forward(self, inputs, att_module):
        inputs = torch.unsqueeze(inputs, -1)
        index_emb = torch.zeros((inputs.shape[1], inputs.shape[1]))
        for index, row in enumerate(index_emb):
            row[index] = 1
        index_emb = torch.reshape(index_emb.repeat(inputs.shape[0], 1),
                                  (inputs.shape[0], inputs.shape[1], inputs.shape[1]))
        inputs = torch.cat((index_emb, inputs), dim=-1)

        attn_output, attn_output_weights = att_module(inputs, inputs, inputs)
        inputs = attn_output[:, :, -1]
        return inputs

    def forward(
            self,
            inputs: torch.Tensor,
    ) -> Tuple[torch.Tensor, torch.Tensor]:
        att_before_flag = True
        if att_before_flag:
            inputs = self.attention_forward(inputs, self.multihead_attn_before)

        # tuple: (batch, num_tasks) x num_inputs
        individual_outputs = self.calc_outputs(inputs)
        # (batch, num_tasks, num_inputs)
        stacked_out = torch.stack(individual_outputs, dim=-1).squeeze(dim=1)
        dropout_out = self.dropout_layer(stacked_out)
        # (batch, num_tasks)
        summed_out = torch.sum(dropout_out, dim=2) + self._bias
        return summed_out, dropout_out

    def feature_output(self, feature_index, inputs):
        return self.feature_nns[feature_index](inputs)<|MERGE_RESOLUTION|>--- conflicted
+++ resolved
@@ -40,13 +40,8 @@
             for i in range(num_inputs)
         ])
 
-<<<<<<< HEAD
         self.multihead_attn_before = nn.MultiheadAttention(embed_dim, 1, batch_first=True)
         self.multihead_attn_after = nn.MultiheadAttention(embed_dim, 1, batch_first=True)
-=======
-        self.multihead_attn_before = nn.MultiheadAttention(num_inputs + 1, 1, batch_first=True)
-        self.multihead_attn_after = nn.MultiheadAttention(num_inputs + 1, 1, batch_first=True)
->>>>>>> ae8f47f8
 
         self._bias = torch.nn.Parameter(data=torch.zeros(1))
 
@@ -71,10 +66,6 @@
         att_after_flag = False
         if att_after_flag:
             dropout_out = self.attention_forward(dropout_out, self.multihead_attn_after)
-<<<<<<< HEAD
-
-=======
->>>>>>> ae8f47f8
         out = torch.sum(dropout_out, dim=-1)
         return out + self._bias, dropout_out
 
